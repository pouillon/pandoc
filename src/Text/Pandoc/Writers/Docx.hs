--- conflicted
+++ resolved
@@ -60,16 +60,10 @@
 import System.Random (randomRIO)
 import Text.Printf (printf)
 import qualified Control.Exception as E
-<<<<<<< HEAD
-import Text.Pandoc.MIME (getMimeType, extensionFromMimeType)
-import Control.Applicative ((<|>), (<$>))
-import Data.Maybe (fromMaybe, mapMaybe)
-=======
 import Text.Pandoc.MIME (MimeType, getMimeType, getMimeTypeDef,
                          extensionFromMimeType)
 import Control.Applicative ((<$>), (<|>))
-import Data.Maybe (mapMaybe)
->>>>>>> 357172f1
+import Data.Maybe (fromMaybe, mapMaybe)
 
 data ListMarker = NoMarker
                 | BulletMarker
